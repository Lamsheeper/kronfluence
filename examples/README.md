# Kronfluence: Examples

For detailed technical documentation of Kronfluence, please refer to the [Technical Documentation](https://github.com/pomonam/kronfluence/blob/main/DOCUMENTATION.md) page.

## Getting Started

To run all examples, install the necessary packages:

```bash
pip install -r requirements.txt
```

Alternatively, navigate to each example folder and run `pip install -r requirements.txt`.

## List of Tasks

Our examples cover the following tasks:

<div align="center">

<<<<<<< HEAD
| Task                 |                                                                            Example Datasets	                                                                            |
|----------------------|:-----------------------------------------------------------------------------------------------------------------------------------------------------------------------:|
| Regression           |                                                  [UCI](https://github.com/pomonam/kronfluence/tree/main/examples/uci)                                                   |
| Image Classification |      [CIFAR-10](https://github.com/pomonam/kronfluence/tree/main/examples/cifar) & [ImageNet](https://github.com/pomonam/kronfluence/tree/main/examples/imagenet)       |
| Text Classification  |                                                 [GLUE](https://github.com/pomonam/kronfluence/tree/main/examples/glue)                                                  |
| Multiple-Choice      |                                                 [SWAG](https://github.com/pomonam/kronfluence/tree/main/examples/swag)                                                  |
| Summarization        |                              [CNN/DailyMail](https://github.com/pomonam/kronfluence/tree/main/examples/dailymail)                                                       |
| Language Modeling    | [WikiText-2](https://github.com/pomonam/kronfluence/tree/main/examples/wikitext) & [OpenWebText](https://github.com/pomonam/kronfluence/tree/main/examples/openwebtext) |
=======
| Task                 |    Example Datasets	     |
|----------------------|:------------------------:|
| Regression           |           UCI            |
| Image Classification |   CIFAR-10 & ImageNet    |
| Text Classification  |           GLUE           |
| Multiple-Choice      |           SWAG           |
| Summarization        |      CNN/DailyMail       |
| Language Modeling    | WikiText-2 & OpenWebText |
>>>>>>> 1bb64f5c

</div>

These examples demonstrate various use cases of Kronfluence, including the usage of AMP (Automatic Mixed Precision) and DDP (Distributed Data Parallel). 
Many examples aim to replicate the settings used in [our paper](https://arxiv.org/abs/2405.12186). If you would like to see more examples added to this repository, please leave an issue.<|MERGE_RESOLUTION|>--- conflicted
+++ resolved
@@ -18,7 +18,6 @@
 
 <div align="center">
 
-<<<<<<< HEAD
 | Task                 |                                                                            Example Datasets	                                                                            |
 |----------------------|:-----------------------------------------------------------------------------------------------------------------------------------------------------------------------:|
 | Regression           |                                                  [UCI](https://github.com/pomonam/kronfluence/tree/main/examples/uci)                                                   |
@@ -27,16 +26,6 @@
 | Multiple-Choice      |                                                 [SWAG](https://github.com/pomonam/kronfluence/tree/main/examples/swag)                                                  |
 | Summarization        |                              [CNN/DailyMail](https://github.com/pomonam/kronfluence/tree/main/examples/dailymail)                                                       |
 | Language Modeling    | [WikiText-2](https://github.com/pomonam/kronfluence/tree/main/examples/wikitext) & [OpenWebText](https://github.com/pomonam/kronfluence/tree/main/examples/openwebtext) |
-=======
-| Task                 |    Example Datasets	     |
-|----------------------|:------------------------:|
-| Regression           |           UCI            |
-| Image Classification |   CIFAR-10 & ImageNet    |
-| Text Classification  |           GLUE           |
-| Multiple-Choice      |           SWAG           |
-| Summarization        |      CNN/DailyMail       |
-| Language Modeling    | WikiText-2 & OpenWebText |
->>>>>>> 1bb64f5c
 
 </div>
 
